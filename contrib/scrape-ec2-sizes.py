--- conflicted
+++ resolved
@@ -115,7 +115,6 @@
         "country": "United Kingdom",
         "signature_version": "4",
     },
-<<<<<<< HEAD
     'EU (Milan)': {
         'id': 'eu-south-1',
         'endpoint': 'ec2.eu-south-1.amazonaws.com',
@@ -129,14 +128,6 @@
         'api_name': 'ec2_eu_west_paris',
         'country': 'France',
         'signature_version': '4',
-=======
-    "EU (Paris)": {
-        "id": "eu-west-3",
-        "endpoint": "ec2.eu-west-3.amazonaws.com",
-        "api_name": "ec2_eu_west_paris",
-        "country": "France",
-        "signature_version": "4",
->>>>>>> 39ae2936
     },
     "EU (Frankfurt)": {
         "id": "eu-central-1",
