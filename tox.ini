--- conflicted
+++ resolved
@@ -11,20 +11,11 @@
     setuptools==42.0.2
 basepython =
     pypypy3: pypy3
-<<<<<<< HEAD
-    {py3.5,py3.5-dist,py3.5-dist-wheel}: python3.5
     {py3.6,py3.6-dist,py3.6-dist-wheel}: python3.6
     {py3.7,docs,checks,lint,pylint,mypy,coverage,docs,py3.7-dist,py3.7-dist-wheel,black,black-check}: python3.7
     {py3.8,py3.8-windows,integration-storage,py3.8-dist,py3.8-dist-wheel}: python3.8
     {py3.9,py3.9-dist,py3.9-dist-wheel}: python3.9
     {py3.10,py3.10-dist,py3.10-dist-wheel}: python3.10
-=======
-    py3.6: python3.6
-    {py3.7,docs,checks,lint,pylint,mypy,coverage,docs,py3.7-dist,py3.7-dist-wheel}: python3.7
-    {py3.8,py3.8-windows,integration-storage}: python3.8
-    {py3.9}: python3.9
-    {py3.10}: python3.10
->>>>>>> 50b28053
 setenv =
   CRYPTOGRAPHY_ALLOW_OPENSSL_102=1
 commands = cp libcloud/test/secrets.py-dist libcloud/test/secrets.py
