--- conflicted
+++ resolved
@@ -1,9 +1,5 @@
 [tox]
-<<<<<<< HEAD
-envlist = py{pypy3,3.6,3.7,3.8,3.9,3.10},checks,lint,pylint,mypy,docs,coverage,integration-storage
-=======
 envlist = py{pypy3,3.6,3.7,3.8,3.9,3.10,pyjion},checks,lint,pylint,mypy,docs,coverage,integration-storage
->>>>>>> 31c938d9
 skipsdist = true
 requires =
     wheel
@@ -13,20 +9,12 @@
 deps =
     -r{toxinidir}/requirements-tests.txt
     fasteners
-<<<<<<< HEAD
-    libvirt-python==7.9.0; implementation_name == "cpython"
-basepython =
-    pypypy3: pypy3
-    pypypy-3.6: pypy3.6
-    pypypy-3.7: pypy3.7
-=======
     libvirt-python==7.9.0
 basepython =
     pypypy3: pypy3
     pypyjion: pyjion
->>>>>>> 31c938d9
     {py3.6,py3.6-dist,py3.6-dist-wheel}: python3.6
-    {py3.7,docs,checks,lint,pylint,mypy,coverage,docs,py3.7-dist,py3.7-dist-wheel,black,black-check}: python3.7
+    {py3.7,docs,checks,lint,pylint,mypy,coverage,docs,py3.7-dist,py3.7-dist-wheel}: python3.7
     {py3.8,py3.8-windows,integration-storage,py3.8-dist,py3.8-dist-wheel}: python3.8
     {py3.9,py3.9-dist,py3.9-dist-wheel}: python3.9
     {py3.10,py3.10-dist,py3.10-dist-wheel}: python3.10
@@ -49,30 +37,6 @@
 deps =
     -r{toxinidir}/requirements-tests.txt
     fasteners
-<<<<<<< HEAD
-
-[testenv:py3.5-dist]
-# Verify library installs without any dependencies when using python setup.py
-# install
-skipdist = True
-recreate = True
-# NOTE: We intentionally set empty deps to ensure it works on a clean
-# environment without any dependencies
-deps =
-# Ensure those packages are not installed. If they are, it indicates unclean
-# environment so those checks won't work correctly
-commands = bash ./scripts/dist_install_check.sh
-
-[testenv:py3.5-dist-wheel]
-# Verify library installs without any dependencies when using built wheel
-skipdist = True
-recreate = True
-# NOTE: We intentionally set empty deps to ensure it works on a clean
-# environment without any dependencies
-deps =
-commands = bash -c "./scripts/dist_wheel_install_check.sh"
-=======
->>>>>>> 31c938d9
 
 [testenv:py3.6-dist]
 # Verify library installs without any dependencies when using python setup.py
@@ -351,11 +315,7 @@
     paramiko==2.8.0
     pyopenssl==21.0.0
     python-dateutil
-<<<<<<< HEAD
-    libvirt-python==7.9.0; implementation_name == "cpython"
-=======
     libvirt-python==7.9.0
->>>>>>> 31c938d9
     fasteners
 setenv =
   CRYPTOGRAPHY_ALLOW_OPENSSL_102=1
@@ -368,11 +328,7 @@
     -r{toxinidir}/requirements-tests.txt
     paramiko==2.8.0
     pyopenssl==21.0.0
-<<<<<<< HEAD
-    libvirt-python==7.9.0; implementation_name == "cpython"
-=======
     libvirt-python==7.9.0
->>>>>>> 31c938d9
     fasteners
 setenv =
   CRYPTOGRAPHY_ALLOW_OPENSSL_102=1
