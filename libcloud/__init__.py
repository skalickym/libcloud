# Licensed to the Apache Software Foundation (ASF) under one or more
# contributor license agreements.  See the NOTICE file distributed with
# this work for additional information regarding copyright ownership.
# The ASF licenses this file to You under the Apache License, Version 2.0
# (the "License"); you may not use this file except in compliance with
# the License.  You may obtain a copy of the License at
#
#     http://www.apache.org/licenses/LICENSE-2.0
#
# Unless required by applicable law or agreed to in writing, software
# distributed under the License is distributed on an "AS IS" BASIS,
# WITHOUT WARRANTIES OR CONDITIONS OF ANY KIND, either express or implied.
# See the License for the specific language governing permissions and
# limitations under the License.

"""
libcloud provides a unified interface to the cloud computing resources.

:var __version__: Current version of libcloud
"""

import os
import codecs
import atexit

from libcloud.base import DriverType  # NOQA
from libcloud.base import DriverTypeFactoryMap  # NOQA
from libcloud.base import get_driver  # NOQA

try:
    # TODO: This import is slow and adds overhead in situations when no
    # requests are made but it's necessary for detecting bad version of
    # requests
    import requests  # NOQA

    have_requests = True
except ImportError:
    have_requests = False

__all__ = ["__version__", "enable_debug"]

<<<<<<< HEAD
__version__ = "3.4.0"
=======
__version__ = '3.4.2-dev'
>>>>>>> 626a1b78


def enable_debug(fo):
    """
    Enable library wide debugging to a file-like object.

    :param fo: Where to append debugging information
    :type fo: File like object, only write operations are used.
    """
    from libcloud.common.base import Connection
    from libcloud.utils.loggingconnection import LoggingConnection

    LoggingConnection.log = fo
    Connection.conn_class = LoggingConnection

    # Ensure the file handle is closed on exit
    def close_file(fd):
        try:
            fd.close()
        except Exception:
            pass

    atexit.register(close_file, fo)


def _init_once():
    """
    Utility function that is ran once on Library import.

    This checks for the LIBCLOUD_DEBUG environment variable, which if it exists
    is where we will log debug information about the provider transports.

    This also checks for known environment/dependency incompatibilities.
    """
    path = os.getenv("LIBCLOUD_DEBUG")

    if path:
        mode = "a"

        # Special case for /dev/stderr and /dev/stdout on Python 3.
        from libcloud.utils.py3 import PY3

        # Opening those files in append mode will throw "illegal seek"
        # exception there.
        # Late import to avoid setup.py related side affects
        if path in ["/dev/stderr", "/dev/stdout"] and PY3:
            mode = "w"

        fo = codecs.open(path, mode, encoding="utf8")
        enable_debug(fo)

        # NOTE: We use lazy import to avoid unnecessary import time overhead
        try:
            import paramiko  # NOQA

            have_paramiko = True
        except ImportError:
            have_paramiko = False

        if have_paramiko and hasattr(paramiko.util, "log_to_file"):
            import logging

            # paramiko always tries to open file path in append mode which
            # won't work with /dev/{stdout, stderr} so we just ignore those
            # errors
            try:
                paramiko.util.log_to_file(filename=path, level=logging.DEBUG)
            except OSError as e:
                if "illegal seek" not in str(e).lower():
                    raise e

    # check for broken `yum install python-requests`
    if have_requests and requests.__version__ == "2.6.0":
        chardet_version = requests.packages.chardet.__version__
        required_chardet_version = "2.3.0"
        assert chardet_version == required_chardet_version, (
            "Known bad version of requests detected! This can happen when "
            "requests was installed from a source other than PyPI, e.g. via "
            "a package manager such as yum. Please either install requests "
            "from PyPI or run `pip install chardet==%s` to resolve this "
            "issue." % required_chardet_version
        )


_init_once()<|MERGE_RESOLUTION|>--- conflicted
+++ resolved
@@ -39,11 +39,7 @@
 
 __all__ = ["__version__", "enable_debug"]
 
-<<<<<<< HEAD
-__version__ = "3.4.0"
-=======
-__version__ = '3.4.2-dev'
->>>>>>> 626a1b78
+__version__ = "3.4.2-dev"
 
 
 def enable_debug(fo):
