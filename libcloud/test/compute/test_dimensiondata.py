--- conflicted
+++ resolved
@@ -824,8 +824,6 @@
             'caas_2_0_8a8f6abc_2745_4d8a_9cbc_8dabe5a7d0e4_server_removeNic.xml')
         return (httplib.OK, body, {}, httplib.responses[httplib.OK])
 
-<<<<<<< HEAD
-=======
     def _caas_2_0_8a8f6abc_2745_4d8a_9cbc_8dabe5a7d0e4_server_disableServerMonitoring(self, method, url, body, headers):
         request = ET.fromstring(body)
         if request.tag != "{urn:didata.com:api:cloud:types}disableServerMonitoring":
@@ -850,7 +848,5 @@
             'caas_2_0_8a8f6abc_2745_4d8a_9cbc_8dabe5a7d0e4_server_changeServerMonitoringPlan.xml')
         return (httplib.OK, body, {}, httplib.responses[httplib.OK])
 
-
->>>>>>> cd24ef2c
 if __name__ == '__main__':
     sys.exit(unittest.main())