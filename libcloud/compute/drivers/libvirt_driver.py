--- conflicted
+++ resolved
@@ -948,18 +948,10 @@
             pass  # Not supported by all hypervisors.
         return networks
 
-<<<<<<< HEAD
-        :return: Dictionary from the parsing function
-        :rtype: ``dict``
-        """
-        ip_regex = re.compile('(.*?)\s+.*lladdr\s+(.*?)\s+')
-        return self._parse_mac_addr_table(ip_output, ip_regex)
-=======
     def ex_list_interfaces(self):
         """Return a list of all interfaces
 
         This method returns all interfaces as a list of libcloud Networks
->>>>>>> cc9f5986
 
         """
         networks = []
