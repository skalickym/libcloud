--- conflicted
+++ resolved
@@ -314,28 +314,6 @@
             )
         return True
 
-<<<<<<< HEAD
-    def ex_stop_node(self, node):
-        if node.extra.get('server_type', '') == 'Bare Metal':
-            self.connection.request(
-                'SoftLayer_Hardware', 'powerOff', id=node.id
-            )
-        else:
-            self.connection.request(
-                'SoftLayer_Virtual_Guest', 'powerOff', id=node.id
-            )
-        return True
-
-    def ex_start_node(self, node):
-        if node.extra.get('server_type', '') == 'Bare Metal':
-            self.connection.request(
-                'SoftLayer_Hardware', 'powerOn', id=node.id
-            )
-        else:
-            self.connection.request(
-                'SoftLayer_Virtual_Guest', 'powerOn', id=node.id
-                )
-=======
     def start_node(self, node):
         self.connection.request(
             'SoftLayer_Virtual_Guest', 'powerOn', id=node.id
@@ -346,7 +324,6 @@
         self.connection.request(
             'SoftLayer_Virtual_Guest', 'powerOff', id=node.id
         )
->>>>>>> c367567b
         return True
 
     def ex_start_node(self, node):
@@ -418,23 +395,6 @@
         :type       sshKeys: ``str``
         """
         os = 'DEBIAN_LATEST'
-<<<<<<< HEAD
-        if 'ex_os' in kwargs:
-            os = kwargs['ex_os']
-        elif 'image' in kwargs:
-            os = kwargs['image'].id
-
-        size = kwargs.get('size', NodeSize(id=123, name='Custom', ram=None,
-                                           disk=None, bandwidth=None,
-                                           price=None,
-                                           driver=self.connection.driver))
-        try:
-            ex_size_data = SL_TEMPLATES.get(int(size.id)) or {}
-            # plan keys are ints for cloud servers, while str for bare metal
-        except:
-            ex_size_data = {}
-        cpu_count = kwargs.get('ex_cpus') or ex_size_data.get('cpus') or \
-=======
         if ex_os:
             os = ex_os
         elif image:
@@ -447,17 +407,11 @@
         ex_size_data = SL_TEMPLATES.get(int(size.id)) or {}
         # plan keys are ints
         cpu_count = ex_cpus or ex_size_data.get('cpus') or \
->>>>>>> c367567b
             DEFAULT_CPU_SIZE
         ram = ex_ram or ex_size_data.get('ram') or \
             DEFAULT_RAM_SIZE
-<<<<<<< HEAD
-        bandwidth = kwargs.get('ex_bandwidth') or size.bandwidth or 1000
-        hourly = 'true' if kwargs.get('ex_hourly', True) else 'false'
-=======
         bandwidth = ex_bandwidth or size.bandwidth or 10
         hourly = ex_hourly
->>>>>>> c367567b
 
         local_disk = 'true'
         if ex_size_data.get('local_disk') is False:
