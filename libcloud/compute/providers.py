--- conflicted
+++ resolved
@@ -165,13 +165,10 @@
     ('libcloud.compute.drivers.maxihost', 'MaxihostNodeDriver'),
     Provider.GRIDSCALE:
     ('libcloud.compute.drivers.gridscale', 'GridscaleNodeDriver'),
-<<<<<<< HEAD
     Provider.KAMATERA:
-    ('libcloud.compute.drivers.kamatera', 'KamateraNodeDriver')
-=======
+    ('libcloud.compute.drivers.kamatera', 'KamateraNodeDriver'),
     Provider.KUBEVIRT:
     ('libcloud.compute.drivers.kubevirt', 'KubeVirtNodeDriver')
->>>>>>> 57b48850
 }
 
 
