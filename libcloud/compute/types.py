--- conflicted
+++ resolved
@@ -66,7 +66,8 @@
     :cvar ABIQUO: Abiquo driver
     :cvar ALIYUN_ECS: Aliyun ECS driver.
     :cvar AURORACOMPUTE: Aurora Compute driver.
-    :cvar AZURE: Azure driver.
+    :cvar AZURE: Azure (classic) driver.
+    :cvar AZURE_ARM: Azure Resource Manager (modern) driver.
     :cvar BLUEBOX: Bluebox
     :cvar CLOUDSIGMA: CloudSigma
     :cvar CLOUDSTACK: CloudStack
@@ -100,17 +101,9 @@
     :cvar VCLOUD: vmware vCloud
     :cvar VPSNET: VPS.net
     :cvar VULTR: vultr driver.
-<<<<<<< HEAD
-    """
-=======
-    :cvar AZURE: Azure Service Manager (classic) driver.
-    :cvar AZURE_ARM: Azure Resource Manager (modern) driver.
-    :cvar AURORACOMPUTE: Aurora Compute driver.
-    :cvar ALIYUN_ECS: Aliyun ECS driver.
     """
     AZURE = 'azure'
     AZURE_ARM = 'azure_arm'
->>>>>>> 908aa5bf
     DUMMY = 'dummy'
     ABIQUO = 'abiquo'
     ALIYUN_ECS = 'aliyun_ecs'
