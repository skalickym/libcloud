# Licensed to the Apache Software Foundation (ASF) under one or more
# contributor license agreements.  See the NOTICE file distributed with
# this work for additional information regarding copyright ownership.
# The ASF licenses this file to You under the Apache License, Version 2.0
# (the "License"); you may not use this file except in compliance with
# the License.  You may obtain a copy of the License at
#
#     http://www.apache.org/licenses/LICENSE-2.0
#
# Unless required by applicable law or agreed to in writing, software
# distributed under the License is distributed on an "AS IS" BASIS,
# WITHOUT WARRANTIES OR CONDITIONS OF ANY KIND, either express or implied.
# See the License for the specific language governing permissions and
# limitations under the License.

from typing import Union, Dict, Any
from typing import Type
from typing import Optional

import json
import os
import ssl
import socket
import copy
import binascii
import time

from libcloud.utils.py3 import ET

import libcloud

from libcloud.utils.py3 import httplib
from libcloud.utils.py3 import urlparse
from libcloud.utils.py3 import urlencode

from libcloud.utils.misc import lowercase_keys
from libcloud.utils.retry import Retry
from libcloud.common.exceptions import exception_from_message
from libcloud.common.types import LibcloudError, MalformedResponseError
from libcloud.http import LibcloudConnection, HttpLibResponseProxy

__all__ = [
    "RETRY_FAILED_HTTP_REQUESTS",
    "BaseDriver",
    "Connection",
    "PollingConnection",
    "ConnectionKey",
    "ConnectionUserAndKey",
    "CertificateConnection",
    "Response",
    "HTTPResponse",
    "JsonResponse",
    "XmlResponse",
    "RawResponse",
]

# Module level variable indicates if the failed HTTP requests should be retried
RETRY_FAILED_HTTP_REQUESTS = False

# Set to True to allow double slashes in the URL path. This way
# morph_action_hook() won't strip potentially double slashes in the URLs.
# This is to support scenarios such as this one -
# https://github.com/apache/libcloud/issues/1529.
# We default it to False for backward compatibility reasons.
ALLOW_PATH_DOUBLE_SLASHES = False


class LazyObject(object):
    """An object that doesn't get initialized until accessed."""

    @classmethod
    def _proxy(cls, *lazy_init_args, **lazy_init_kwargs):
        class Proxy(cls, object):
            _lazy_obj = None

            def __init__(self):
                # Must override the lazy_cls __init__
                pass

            def __getattribute__(self, attr):
                lazy_obj = object.__getattribute__(self, "_get_lazy_obj")()
                return getattr(lazy_obj, attr)

            def __setattr__(self, attr, value):
                lazy_obj = object.__getattribute__(self, "_get_lazy_obj")()
                setattr(lazy_obj, attr, value)

            def _get_lazy_obj(self):
                lazy_obj = object.__getattribute__(self, "_lazy_obj")
                if lazy_obj is None:
                    lazy_obj = cls(*lazy_init_args, **lazy_init_kwargs)
                    object.__setattr__(self, "_lazy_obj", lazy_obj)
                return lazy_obj

        return Proxy()

    @classmethod
    def lazy(cls, *lazy_init_args, **lazy_init_kwargs):
        """Create a lazily instantiated instance of the subclass, cls."""
        return cls._proxy(*lazy_init_args, **lazy_init_kwargs)


class HTTPResponse(httplib.HTTPResponse):
    # On python 2.6 some calls can hang because HEAD isn't quite properly
    # supported.
    # In particular this happens on S3 when calls are made to get_object to
    # objects that don't exist.
    # This applies the behaviour from 2.7, fixing the hangs.
    def read(self, amt=None):
        if self.fp is None:
            return ""

        if self._method == "HEAD":
            self.close()
            return ""

        return httplib.HTTPResponse.read(self, amt)


class Response(object):
    """
    A base Response class to derive from.
    """

    # Response status code
    status = httplib.OK  # type: int
    # Response headers
    headers = {}  # type: dict

    # Raw response body
    body = None

    # Parsed response body
    object = None

    error = None  # Reason returned by the server.
    connection = None  # Parent connection class
    parse_zero_length_body = False

    def __init__(self, response, connection):
        """
        :param response: HTTP response object. (optional)
        :type response: :class:`httplib.HTTPResponse`

        :param connection: Parent connection object.
        :type connection: :class:`.Connection`
        """
        self.connection = connection

        # http.client In Python 3 doesn't automatically lowercase the header
        # names
        self.headers = lowercase_keys(dict(response.headers))
        self.error = response.reason
        self.status = response.status_code
        self.request = response.request
        self.iter_content = response.iter_content

        self.body = (
            response.text.strip()
            if response.text is not None and hasattr(response.text, "strip")
            else ""
        )

        if not self.success():
            raise exception_from_message(
                code=self.status, message=self.parse_error(), headers=self.headers
            )

        self.object = self.parse_body()

    def parse_body(self):
        """
        Parse response body.

        Override in a provider's subclass.

        :return: Parsed body.
        :rtype: ``str``
        """
        return self.body if self.body is not None else ""

    def parse_error(self):
        """
        Parse the error messages.

        Override in a provider's subclass.

        :return: Parsed error.
        :rtype: ``str``
        """
        return self.body

    def success(self):
        """
        Determine if our request was successful.

        The meaning of this can be arbitrary; did we receive OK status? Did
        the node get created? Were we authenticated?

        :rtype: ``bool``
        :return: ``True`` or ``False``
        """
        # pylint: disable=E1101
        import requests

        return self.status in [
            requests.codes.ok,
            requests.codes.created,
            httplib.OK,
            httplib.CREATED,
            httplib.ACCEPTED,
        ]


class JsonResponse(Response):
    """
    A Base JSON Response class to derive from.
    """

    def parse_body(self):
        if len(self.body) == 0 and not self.parse_zero_length_body:
            return self.body

        try:
            body = json.loads(self.body)
        except Exception:
            raise MalformedResponseError(
                "Failed to parse JSON", body=self.body, driver=self.connection.driver
            )
        return body

    parse_error = parse_body


class XmlResponse(Response):
    """
    A Base XML Response class to derive from.
    """

    def parse_body(self):
        if len(self.body) == 0 and not self.parse_zero_length_body:
            return self.body

        try:
            try:
                body = ET.XML(self.body)
            except ValueError:
                # lxml wants a bytes and tests are basically hard-coded to str
                body = ET.XML(self.body.encode("utf-8"))
        except Exception:
            raise MalformedResponseError(
                "Failed to parse XML", body=self.body, driver=self.connection.driver
            )
        return body

    parse_error = parse_body


class RawResponse(Response):
    def __init__(self, connection, response=None):
        """
        :param connection: Parent connection object.
        :type connection: :class:`.Connection`
        """
        self._status = None
        self._response = None
        self._headers = {}
        self._error = None
        self._reason = None
        self.connection = connection
        if response is not None:
            self.headers = lowercase_keys(dict(response.headers))
            self.error = response.reason
            self.status = response.status_code
            self.request = response.request
            self.iter_content = response.iter_content

    def success(self):
        """
        Determine if our request was successful.

        The meaning of this can be arbitrary; did we receive OK status? Did
        the node get created? Were we authenticated?

        :rtype: ``bool``
        :return: ``True`` or ``False``
        """
        # pylint: disable=E1101
        import requests

        return self.status in [
            requests.codes.ok,
            requests.codes.created,
            httplib.OK,
            httplib.CREATED,
            httplib.ACCEPTED,
        ]

    @property
    def response(self):
        if not self._response:
            response = self.connection.connection.getresponse()
            self._response = HttpLibResponseProxy(response)
            if not self.success():
                self.parse_error()
        return self._response

    @property
    def body(self):
        # Note: We use property to avoid saving whole response body into RAM
        # See https://github.com/apache/libcloud/pull/1132 for details
        return self.response.body

    @property
    def reason(self):
        if not self._reason:
            self._reason = self.response.reason
        return self._reason


class Connection(object):
    """
    A Base Connection class to derive from.
    """

    conn_class = LibcloudConnection

    responseCls = Response
    rawResponseCls = RawResponse
    retryCls = Retry
    connection = None
    host = "127.0.0.1"  # type: str
    port = 443
    timeout = None  # type: Optional[Union[int, float]]
    secure = 1
    driver = None  # type:  Type[BaseDriver]
    action = None
    cache_busting = False
    backoff = None
    retry_delay = None

    allow_insecure = True

    def __init__(
        self,
        secure=True,
        host=None,
        port=None,
        url=None,
        timeout=None,
        proxy_url=None,
        retry_delay=None,
        backoff=None,
    ):
        self.secure = secure and 1 or 0
        self.ua = []
        self.context = {}

        if not self.allow_insecure and not secure:
            # TODO: We should eventually switch to whitelist instead of
            # blacklist approach
            raise ValueError(
                "Non https connections are not allowed (use " "secure=True)"
            )

        self.request_path = ""

        if host:
            self.host = host

        if port is not None:
            self.port = port
        else:
            if self.secure == 1:
                self.port = 443
            else:
                self.port = 80

        if url:
            (
                self.host,
                self.port,
                self.secure,
                self.request_path,
            ) = self._tuple_from_url(url)

        self.timeout = timeout or self.timeout
        self.retry_delay = retry_delay
        self.backoff = backoff
        self.proxy_url = proxy_url

    def set_http_proxy(self, proxy_url):
        """
        Set a HTTP / HTTPS proxy which will be used with this connection.

        :param proxy_url: Proxy URL (e.g. http://<hostname>:<port> without
                          authentication and
                          <scheme>://<username>:<password>@<hostname>:<port>
                          for basic auth authentication information.
        :type proxy_url: ``str``
        """
        self.proxy_url = proxy_url

        # NOTE: Because of the way connection instantion works, we need to call
        # self.connection.set_http_proxy() here. Just setting "self.proxy_url"
        # won't work.
        self.connection.set_http_proxy(proxy_url=proxy_url)

    def set_context(self, context):
        if not isinstance(context, dict):
            raise TypeError("context needs to be a dictionary")

        self.context = context

    def reset_context(self):
        self.context = {}

    def _tuple_from_url(self, url):
        secure = 1
        port = None
        (scheme, netloc, request_path, param, query, fragment) = urlparse.urlparse(url)

        if scheme not in ["http", "https"]:
            raise LibcloudError("Invalid scheme: %s in url %s" % (scheme, url))

        if scheme == "http":
            secure = 0

        if ":" in netloc:
            netloc, port = netloc.rsplit(":")
            port = int(port)

        if not port:
            if scheme == "http":
                port = 80
            else:
                port = 443

        host = netloc
        port = int(port)

        return (host, port, secure, request_path)

    def connect(self, host=None, port=None, base_url=None, **kwargs):
        """
        Establish a connection with the API server.

        :type host: ``str``
        :param host: Optional host to override our default

        :type port: ``int``
        :param port: Optional port to override our default

        :returns: A connection
        """
        # prefer the attribute base_url if its set or sent
        connection = None
        secure = self.secure

        if getattr(self, "base_url", None) and base_url is None:
            (host, port, secure, request_path) = self._tuple_from_url(
                getattr(self, "base_url")
            )
        elif base_url is not None:
            (host, port, secure, request_path) = self._tuple_from_url(base_url)
        else:
            host = host or self.host
            port = port or self.port

        # Make sure port is an int
        port = int(port)

        if not hasattr(kwargs, "host"):
            kwargs.update({"host": host})

        if not hasattr(kwargs, "port"):
            kwargs.update({"port": port})

        if not hasattr(kwargs, "secure"):
            kwargs.update({"secure": self.secure})

        if not hasattr(kwargs, "key_file") and hasattr(self, "key_file"):
            kwargs.update({"key_file": getattr(self, "key_file")})

        if not hasattr(kwargs, "cert_file") and hasattr(self, "cert_file"):
            kwargs.update({"cert_file": getattr(self, "cert_file")})

        if self.timeout:
            kwargs.update({"timeout": self.timeout})

        if self.proxy_url:
            kwargs.update({"proxy_url": self.proxy_url})

        connection = self.conn_class(**kwargs)
        # You can uncoment this line, if you setup a reverse proxy server
        # which proxies to your endpoint, and lets you easily capture
        # connections in cleartext when you setup the proxy to do SSL
        # for you
        # connection = self.conn_class("127.0.0.1", 8080)

        self.connection = connection

    def _user_agent(self):
        user_agent_suffix = " ".join(["(%s)" % x for x in self.ua])

        if self.driver:
            user_agent = "libcloud/%s (%s) %s" % (
                libcloud.__version__,
                self.driver.name,
                user_agent_suffix,
            )
        else:
            user_agent = "libcloud/%s %s" % (libcloud.__version__, user_agent_suffix)

        return user_agent

    def user_agent_append(self, token):
        """
        Append a token to a user agent string.

        Users of the library should call this to uniquely identify their
        requests to a provider.

        :type token: ``str``
        :param token: Token to add to the user agent.
        """
        self.ua.append(token)

    def request(
        self,
        action,
        params=None,
        data=None,
        headers=None,
        method="GET",
        raw=False,
        stream=False,
        json=None,
        retry_failed=None,
    ):
        """
        Request a given `action`.

        Basically a wrapper around the connection
        object's `request` that does some helpful pre-processing.

        :type action: ``str``
        :param action: A path. This can include arguments. If included,
            any extra parameters are appended to the existing ones.

        :type params: ``dict``
        :param params: Optional mapping of additional parameters to send. If
            None, leave as an empty ``dict``.

        :type data: ``unicode``
        :param data: A body of data to send with the request.

        :type headers: ``dict``
        :param headers: Extra headers to add to the request
            None, leave as an empty ``dict``.

        :type method: ``str``
        :param method: An HTTP method such as "GET" or "POST".

        :type raw: ``bool``
        :param raw: True to perform a "raw" request aka only send the headers
                     and use the rawResponseCls class. This is used with
                     storage API when uploading a file.

        :type stream: ``bool``
        :param stream: True to return an iterator in Response.iter_content
                    and allow streaming of the response data
                    (for downloading large files)

        :param retry_failed: True if failed requests should be retried. This
                              argument can override module level constant and
                              environment variable value on per-request basis.

        :return: An :class:`Response` instance.
        :rtype: :class:`Response` instance

        """
        if params is None:
            params = {}
        else:
            params = copy.copy(params)

        if headers is None:
            headers = {}
        else:
            headers = copy.copy(headers)

        retry_enabled = (
            os.environ.get("LIBCLOUD_RETRY_FAILED_HTTP_REQUESTS", False)
            or RETRY_FAILED_HTTP_REQUESTS
        )

        # Method level argument has precedence over module level constant and
        # environment variable
        if retry_failed is not None:
            retry_enabled = retry_failed

        action = self.morph_action_hook(action)
        self.action = action
        self.method = method
        self.data = data

        # Extend default parameters
        params = self.add_default_params(params)

        # Add cache busting parameters (if enabled)
        if self.cache_busting and method == "GET":
            params = self._add_cache_busting_to_params(params=params)

        # Extend default headers
        headers = self.add_default_headers(headers)

        # We always send a user-agent header
        headers.update({"User-Agent": self._user_agent()})

        # Indicate that we support gzip and deflate compression
        headers.update({"Accept-Encoding": "gzip,deflate"})

        port = int(self.port)

        if port not in (80, 443):
            headers.update({"Host": "%s:%d" % (self.host, port)})
        else:
            headers.update({"Host": self.host})

        if data:
            data = self.encode_data(data)

        params, headers = self.pre_connect_hook(params, headers)

        if params:
            if "?" in action:
                url = "&".join((action, urlencode(params, doseq=True)))
            else:
                url = "?".join((action, urlencode(params, doseq=True)))
        else:
            url = action

        # IF connection has not yet been established
        if self.connection is None:
            self.connect()

        request_to_be_executed = self._retryable_request

        if retry_enabled:
            retry_request = self.retryCls(retry_delay=self.retry_delay,
                                          timeout=self.timeout,
                                          backoff=self.backoff)
            request_to_be_executed = retry_request(self._retryable_request)

        return request_to_be_executed(url=url, method=method,
                                      raw=raw, stream=stream,
                                      headers=headers,
                                      data=data)

    def _retryable_request(self, url: str, data: bytes,
                           headers: Dict[str, Any],
                           method: str, raw: bool,
                           stream: bool) -> Union[RawResponse, Response]:
        try:
            # @TODO: Should we just pass File object as body to request method
            # instead of dealing with splitting and sending the file ourselves?
            assert self.connection is not None

            if raw:
                self.connection.prepared_request(
                    method=method,
                    url=url,
                    body=data,
                    headers=headers,
                    raw=raw,
                    stream=stream,
                )
            else:
<<<<<<< HEAD
                if retry_enabled:
                    retry_request = self.retryCls(
                        retry_delay=self.retry_delay,
                        timeout=self.timeout,
                        backoff=self.backoff,
                    )
                    retry_request(self.connection.request)(
                        method=method,
                        url=url,
                        body=data,
                        headers=headers,
                        stream=stream,
                    )
                else:
                    self.connection.request(
                        method=method,
                        url=url,
                        body=data,
                        headers=headers,
                        stream=stream,
                    )
=======
                self.connection.request(method=method,
                                        url=url,
                                        body=data,
                                        headers=headers,
                                        stream=stream)

>>>>>>> 31c938d9
        except socket.gaierror as e:
            message = str(e)
            errno = getattr(e, "errno", None)

            if errno == -5:
                # Throw a more-friendly exception on "no address associated
                # with hostname" error. This error could simply indicate that
                # "host" Connection class attribute is set to an incorrect
                # value
                class_name = self.__class__.__name__
<<<<<<< HEAD
                msg = (
                    '%s. Perhaps "host" Connection class attribute '
                    "(%s.connection) is set to an invalid, non-hostname "
                    "value (%s)?" % (message, class_name, self.host)
                )
                raise socket.gaierror(msg)
=======
                msg = ('%s. Perhaps "host" Connection class attribute '
                       '(%s.connection) is set to an invalid, non-hostname '
                       'value (%s)?' %
                       (message, class_name, self.host))
                raise socket.gaierror(msg)  # type: ignore
>>>>>>> 31c938d9
            self.reset_context()
            raise e
        except ssl.SSLError as e:
            self.reset_context()
            raise ssl.SSLError(str(e))

        if raw:
            responseCls = self.rawResponseCls
            kwargs = {"connection": self, "response": self.connection.getresponse()}
        else:
            responseCls = self.responseCls
            kwargs = {"connection": self, "response": self.connection.getresponse()}

        try:
            response = responseCls(**kwargs)
        finally:
            # Always reset the context after the request has completed
            self.reset_context()

        return response

    def morph_action_hook(self, action):
        """
        Here we strip any duplicated leading or traling slashes to
        prevent typos and other issues where some APIs don't correctly
        handle double slashes.

        Keep in mind that in some situations, "/" is a vallid path name
        so we have a module flag which disables this behavior
        (https://github.com/apache/libcloud/issues/1529).
        """
        if ALLOW_PATH_DOUBLE_SLASHES:
            # Special case to support scenarios where double slashes are
            # valid - e.g. for S3 paths - /bucket//path1/path2.txt
            return self.request_path + action

        url = urlparse.urljoin(
            self.request_path.lstrip("/").rstrip("/") + "/", action.lstrip("/")
        )

        if not url.startswith("/"):
            return "/" + url
        else:
            return url

    def add_default_params(self, params):
        """
        Adds default parameters (such as API key, version, etc.)
        to the passed `params`

        Should return a dictionary.
        """
        return params

    def add_default_headers(self, headers):
        """
        Adds default headers (such as Authorization, X-Foo-Bar)
        to the passed `headers`

        Should return a dictionary.
        """
        return headers

    def pre_connect_hook(self, params, headers):
        """
        A hook which is called before connecting to the remote server.
        This hook can perform a final manipulation on the params, headers and
        url parameters.

        :type params: ``dict``
        :param params: Request parameters.

        :type headers: ``dict``
        :param headers: Request headers.
        """
        return params, headers

    def encode_data(self, data):
        """
        Encode body data.

        Override in a provider's subclass.
        """
        return data

    def _add_cache_busting_to_params(self, params):
        """
        Add cache busting parameter to the query parameters of a GET request.

        Parameters are only added if "cache_busting" class attribute is set to
        True.

        Note: This should only be used with *naughty* providers which use
        excessive caching of responses.
        """
        cache_busting_value = binascii.hexlify(os.urandom(8)).decode("ascii")

        if isinstance(params, dict):
            params["cache-busting"] = cache_busting_value
        else:
            params.append(("cache-busting", cache_busting_value))

        return params


class PollingConnection(Connection):
    """
    Connection class which can also work with the async APIs.

    After initial requests, this class periodically polls for jobs status and
    waits until the job has finished.
    If job doesn't finish in timeout seconds, an Exception thrown.
    """

    poll_interval = 0.5
    timeout = 200
    request_method = "request"

    def async_request(
        self, action, params=None, data=None, headers=None, method="GET", context=None
    ):
        """
        Perform an 'async' request to the specified path. Keep in mind that
        this function is *blocking* and 'async' in this case means that the
        hit URL only returns a job ID which is the periodically polled until
        the job has completed.

        This function works like this:

        - Perform a request to the specified path. Response should contain a
          'job_id'.

        - Returned 'job_id' is then used to construct a URL which is used for
          retrieving job status. Constructed URL is then periodically polled
          until the response indicates that the job has completed or the
          timeout of 'self.timeout' seconds has been reached.

        :type action: ``str``
        :param action: A path

        :type params: ``dict``
        :param params: Optional mapping of additional parameters to send. If
            None, leave as an empty ``dict``.

        :type data: ``unicode``
        :param data: A body of data to send with the request.

        :type headers: ``dict``
        :param headers: Extra headers to add to the request
            None, leave as an empty ``dict``.

        :type method: ``str``
        :param method: An HTTP method such as "GET" or "POST".

        :type context: ``dict``
        :param context: Context dictionary which is passed to the functions
                        which construct initial and poll URL.

        :return: An :class:`Response` instance.
        :rtype: :class:`Response` instance
        """

        request = getattr(self, self.request_method)
        kwargs = self.get_request_kwargs(
            action=action,
            params=params,
            data=data,
            headers=headers,
            method=method,
            context=context,
        )
        response = request(**kwargs)
        kwargs = self.get_poll_request_kwargs(
            response=response, context=context, request_kwargs=kwargs
        )

        end = time.time() + self.timeout
        completed = False
        while time.time() < end and not completed:
            response = request(**kwargs)
            completed = self.has_completed(response=response)
            if not completed:
                time.sleep(self.poll_interval)

        if not completed:
            raise LibcloudError("Job did not complete in %s seconds" % (self.timeout))

        return response

    def get_request_kwargs(
        self, action, params=None, data=None, headers=None, method="GET", context=None
    ):
        """
        Arguments which are passed to the initial request() call inside
        async_request.
        """
        kwargs = {
            "action": action,
            "params": params,
            "data": data,
            "headers": headers,
            "method": method,
        }
        return kwargs

    def get_poll_request_kwargs(self, response, context, request_kwargs):
        """
        Return keyword arguments which are passed to the request() method when
        polling for the job status.

        :param response: Response object returned by poll request.
        :type response: :class:`HTTPResponse`

        :param request_kwargs: Kwargs previously used to initiate the
                                  poll request.
        :type response: ``dict``

        :return ``dict`` Keyword arguments
        """
        raise NotImplementedError("get_poll_request_kwargs not implemented")

    def has_completed(self, response):
        """
        Return job completion status.

        :param response: Response object returned by poll request.
        :type response: :class:`HTTPResponse`

        :return ``bool`` True if the job has completed, False otherwise.
        """
        raise NotImplementedError("has_completed not implemented")


class ConnectionKey(Connection):
    """
    Base connection class which accepts a single ``key`` argument.
    """

<<<<<<< HEAD
    def __init__(
        self,
        key,
        secure=True,
        host=None,
        port=None,
        url=None,
        timeout=None,
        proxy_url=None,
        backoff=None,
        retry_delay=None,
    ):
=======
    def __init__(self, key, secure=True, host=None, port=None, url=None,
                 timeout=None, proxy_url=None, backoff=None, retry_delay=None):
>>>>>>> 31c938d9
        """
        Initialize `user_id` and `key`; set `secure` to an ``int`` based on
        passed value.
        """
        super(ConnectionKey, self).__init__(
            secure=secure,
            host=host,
            port=port,
            url=url,
            timeout=timeout,
            proxy_url=proxy_url,
            backoff=backoff,
            retry_delay=retry_delay,
        )
        self.key = key


class CertificateConnection(Connection):
    """
    Base connection class which accepts a single ``cert_file`` argument.
    """

<<<<<<< HEAD
    def __init__(
        self,
        cert_file,
        secure=True,
        host=None,
        port=None,
        url=None,
        proxy_url=None,
        timeout=None,
        backoff=None,
        retry_delay=None,
    ):
=======
    def __init__(self, cert_file, secure=True, host=None, port=None, url=None,
                 proxy_url=None, timeout=None, backoff=None, retry_delay=None):
>>>>>>> 31c938d9
        """
        Initialize `cert_file`; set `secure` to an ``int`` based on
        passed value.
        """
        super(CertificateConnection, self).__init__(
            secure=secure,
            host=host,
            port=port,
            url=url,
            timeout=timeout,
            backoff=backoff,
            retry_delay=retry_delay,
            proxy_url=proxy_url,
        )

        self.cert_file = cert_file


class KeyCertificateConnection(CertificateConnection):
    """
    Base connection class which accepts both ``key_file`` and ``cert_file``
    argument.
    """

    key_file = None

    def __init__(
        self,
        key_file,
        cert_file,
        secure=True,
        host=None,
        port=None,
        url=None,
        proxy_url=None,
        timeout=None,
        backoff=None,
        retry_delay=None,
        ca_cert=None,
    ):
        """
        Initialize `cert_file`; set `secure` to an ``int`` based on
        passed value.
        """
        super(KeyCertificateConnection, self).__init__(
            cert_file,
            secure=secure,
            host=host,
            port=port,
            url=url,
            timeout=timeout,
            backoff=backoff,
            retry_delay=retry_delay,
            proxy_url=proxy_url,
        )

        self.key_file = key_file


class ConnectionUserAndKey(ConnectionKey):
    """
    Base connection class which accepts a ``user_id`` and ``key`` argument.
    """

    user_id = None  # type: int

    def __init__(
        self,
        user_id,
        key,
        secure=True,
        host=None,
        port=None,
        url=None,
        timeout=None,
        proxy_url=None,
        backoff=None,
        retry_delay=None,
    ):
        super(ConnectionUserAndKey, self).__init__(
            key,
            secure=secure,
            host=host,
            port=port,
            url=url,
            timeout=timeout,
            backoff=backoff,
            retry_delay=retry_delay,
            proxy_url=proxy_url,
        )
        self.user_id = user_id


class BaseDriver(object):
    """
    Base driver class from which other classes can inherit from.
    """

    connectionCls = ConnectionKey  # type: Type[Connection]

    def __init__(
        self,
        key,
        secret=None,
        secure=True,
        host=None,
        port=None,
        api_version=None,
        region=None,
        **kwargs,
    ):
        """
        :param    key:    API key or username to be used (required)
        :type     key:    ``str``

        :param    secret: Secret password to be used (required)
        :type     secret: ``str``

        :param    secure: Whether to use HTTPS or HTTP. Note: Some providers
                            only support HTTPS, and it is on by default.
        :type     secure: ``bool``

        :param    host: Override hostname used for connections.
        :type     host: ``str``

        :param    port: Override port used for connections.
        :type     port: ``int``

        :param    api_version: Optional API version. Only used by drivers
                                 which support multiple API versions.
        :type     api_version: ``str``

        :param region: Optional driver region. Only used by drivers which
                       support multiple regions.
        :type region: ``str``

        :rtype: ``None``
        """

        self.key = key
        self.secret = secret
        self.secure = secure
        self.api_version = api_version
        self.region = region

        conn_kwargs = self._ex_connection_class_kwargs()
        conn_kwargs.update(
            {
                "timeout": kwargs.pop("timeout", None),
                "retry_delay": kwargs.pop("retry_delay", None),
                "backoff": kwargs.pop("backoff", None),
                "proxy_url": kwargs.pop("proxy_url", None),
            }
        )

        args = [self.key]

        if self.secret is not None:
            args.append(self.secret)

        args.append(secure)

        host = conn_kwargs.pop("host", None) or host

        if host is not None:
            args.append(host)

        if port is not None:
            args.append(port)

        self.connection = self.connectionCls(*args, **conn_kwargs)
        self.connection.driver = self
        self.connection.connect()

    def _ex_connection_class_kwargs(self):
        """
        Return extra connection keyword arguments which are passed to the
        Connection class constructor.
        """
        return {}<|MERGE_RESOLUTION|>--- conflicted
+++ resolved
@@ -677,36 +677,12 @@
                     stream=stream,
                 )
             else:
-<<<<<<< HEAD
-                if retry_enabled:
-                    retry_request = self.retryCls(
-                        retry_delay=self.retry_delay,
-                        timeout=self.timeout,
-                        backoff=self.backoff,
-                    )
-                    retry_request(self.connection.request)(
-                        method=method,
-                        url=url,
-                        body=data,
-                        headers=headers,
-                        stream=stream,
-                    )
-                else:
-                    self.connection.request(
-                        method=method,
-                        url=url,
-                        body=data,
-                        headers=headers,
-                        stream=stream,
-                    )
-=======
                 self.connection.request(method=method,
                                         url=url,
                                         body=data,
                                         headers=headers,
                                         stream=stream)
 
->>>>>>> 31c938d9
         except socket.gaierror as e:
             message = str(e)
             errno = getattr(e, "errno", None)
@@ -717,20 +693,11 @@
                 # "host" Connection class attribute is set to an incorrect
                 # value
                 class_name = self.__class__.__name__
-<<<<<<< HEAD
-                msg = (
-                    '%s. Perhaps "host" Connection class attribute '
-                    "(%s.connection) is set to an invalid, non-hostname "
-                    "value (%s)?" % (message, class_name, self.host)
-                )
-                raise socket.gaierror(msg)
-=======
                 msg = ('%s. Perhaps "host" Connection class attribute '
                        '(%s.connection) is set to an invalid, non-hostname '
                        'value (%s)?' %
                        (message, class_name, self.host))
                 raise socket.gaierror(msg)  # type: ignore
->>>>>>> 31c938d9
             self.reset_context()
             raise e
         except ssl.SSLError as e:
@@ -969,23 +936,8 @@
     Base connection class which accepts a single ``key`` argument.
     """
 
-<<<<<<< HEAD
-    def __init__(
-        self,
-        key,
-        secure=True,
-        host=None,
-        port=None,
-        url=None,
-        timeout=None,
-        proxy_url=None,
-        backoff=None,
-        retry_delay=None,
-    ):
-=======
     def __init__(self, key, secure=True, host=None, port=None, url=None,
                  timeout=None, proxy_url=None, backoff=None, retry_delay=None):
->>>>>>> 31c938d9
         """
         Initialize `user_id` and `key`; set `secure` to an ``int`` based on
         passed value.
@@ -1008,23 +960,8 @@
     Base connection class which accepts a single ``cert_file`` argument.
     """
 
-<<<<<<< HEAD
-    def __init__(
-        self,
-        cert_file,
-        secure=True,
-        host=None,
-        port=None,
-        url=None,
-        proxy_url=None,
-        timeout=None,
-        backoff=None,
-        retry_delay=None,
-    ):
-=======
     def __init__(self, cert_file, secure=True, host=None, port=None, url=None,
                  proxy_url=None, timeout=None, backoff=None, retry_delay=None):
->>>>>>> 31c938d9
         """
         Initialize `cert_file`; set `secure` to an ``int`` based on
         passed value.
