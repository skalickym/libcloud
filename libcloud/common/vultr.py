--- conflicted
+++ resolved
@@ -20,12 +20,6 @@
 from libcloud.utils.py3 import httplib
 
 __all__ = [
-<<<<<<< HEAD
-    "API_HOST",
-    "VultrConnection",
-    "VultrException",
-    "VultrResponse",
-=======
     'API_HOST',
     'VultrConnection',
     'VultrException',
@@ -35,7 +29,6 @@
     'VultrConnectionV2',
     'VultrNetwork',
     'VultrNodeSnapshot',
->>>>>>> 31c938d9
 ]
 
 # Endpoint for the Vultr API
