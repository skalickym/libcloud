--- conflicted
+++ resolved
@@ -69,10 +69,6 @@
     - env: ENV=2.7-lxml
     - env: ENV=pypy-lxml
     - env: ENV=pypy3-lxml
-<<<<<<< HEAD
-    - env: ENV=py3.2-lxml
-=======
->>>>>>> b46ecef6
     - env: ENV=3.3-lxml
     - env: ENV=3.4-lxml
     - env: ENV=3.5-lxml
